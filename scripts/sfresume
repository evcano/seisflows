--- conflicted
+++ resolved
@@ -3,16 +3,11 @@
 import argparse
 import sys
 
-<<<<<<< HEAD
-from seisflows.config import config, loadpy, names, tilde_expand, Dict
-from seisflows.tools import unix, tools
-=======
 from os import getcwd
 from os.path import exists
 from seisflows.tools import unix
 from seisflows.config import config, tilde_expand, Dict
 from seisflows.tools.tools import loadpy, loadyaml
->>>>>>> efdfa39f
 
 
 def getargs():
