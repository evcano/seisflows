#!/usr/bin/env python

import argparse
import sys 

from os import getcwd
from os.path import exists
from seisflows.tools import unix
from seisflows.config import config, tilde_expand, Dict
from seisflows.tools.tools import loadpy, loadyaml
        
           
def getargs():
    parser = argparse.ArgumentParser()

    parser.add_argument('--workdir', nargs='?',
        default=getcwd())

    parser.add_argument('--parameter_file', nargs='?',
        default='parameters.yaml')
        
    parser.add_argument('--path_file', nargs='?',
        default='paths.yaml')

    return parser.parse_args()
    
    
if __name__ == "__main__":
    args = getargs()
    
    # check input files
    if not exists(args.parameter_file) or\
       not exists(args.path_file):
    
       # fall back to legacy filenames
        if exists('parameters.py') and\
           exists('paths.py'):
            args.parameter_file = 'parameters.py'
            args.path_file = 'paths.py'

        else:
            raise Exception('Input files not found.')
        

    if '.py' in args.parameter_file:
        load = loadpy
    else:
        load = loadyaml

    # register parameters
    parameters = load(args.parameter_file)
    sys.modules['seisflows_parameters'] = Dict(parameters)

<<<<<<< HEAD
    # register paths, check they exist
    paths = tilde_expand(loadpy(args.path_file))
    paths_dont_exist = []
    for key in paths:
        if key == 'SCRATCH':
            continue
        if not os.path.exists(paths[key]):
            paths_dont_exist.append(paths[key]) 
        if paths_dont_exist:
            print 'The following paths do not exist:'
            for path_ in paths_dont_exist:
                print '\t{}'.format(path_)
            sys.exit()
        
=======
    # register paths
    paths = tilde_expand(load(args.path_file))
>>>>>>> efdfa39f
    sys.modules['seisflows_paths'] = Dict(paths)

    unix.mkdir(args.workdir)
    unix.cd(args.workdir)

    config()

    # submit workflow
    workflow = sys.modules['seisflows_workflow']
    system = sys.modules['seisflows_system']
    system.submit(workflow)
<|MERGE_RESOLUTION|>--- conflicted
+++ resolved
@@ -51,7 +51,6 @@
     parameters = load(args.parameter_file)
     sys.modules['seisflows_parameters'] = Dict(parameters)
 
-<<<<<<< HEAD
     # register paths, check they exist
     paths = tilde_expand(loadpy(args.path_file))
     paths_dont_exist = []
@@ -66,10 +65,6 @@
                 print '\t{}'.format(path_)
             sys.exit()
         
-=======
-    # register paths
-    paths = tilde_expand(load(args.path_file))
->>>>>>> efdfa39f
     sys.modules['seisflows_paths'] = Dict(paths)
 
     unix.mkdir(args.workdir)
